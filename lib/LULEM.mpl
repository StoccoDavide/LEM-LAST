--- conflicted
+++ resolved
@@ -37,7 +37,7 @@
 # We would like to thank Jacques Carette for providing the original code that we
 # have used to develop this module.
 
-# - - - - - - - - - - - - - - - - - - - - - - - - - - - - - - - - - - - - - -
+# - - - - - - - - - - - - - - - - - - - - - - - - - - - - - - - - - - - - - - -
 
 unprotect(LULEM);
 LULEM := module()
@@ -45,10 +45,12 @@
   export  SetVerbosity,
           EnableVerbosity,
           DisableVerbosity,
+          SetTimeLimit,
           PermutationMatrices,
+          GetDegree,
+          Spy,
           SolveLinearSystem,
           VeilingStrategy,
-          GetDegree,
           LU,
           QR,
           QR2,
@@ -58,13 +60,14 @@
   local   ModuleLoad,
           ModuleUnload,
           PivotCost,
-          DoPivoting,
+          Pivoting,
           LUsolve,
           QRsolve,
           QR2solve,
           FFLUsolve,
           InitLULEM,
           Verbose,
+          TimeLimit,
           VeilingStrategy_par1,
           VeilingStrategy_par2;
 
@@ -125,20 +128,13 @@
     description "Initialize 'LULEM' module internal variables.";
 
     LULEM:-Verbose              := false;
+    LULEM:-TimeLimit            := 1;
     LULEM:-VeilingStrategy_par1 := 20;
     LULEM:-VeilingStrategy_par2 := 250;
     return NULL;
   end proc: # InitLULEM
 
-  # - - - - - - - - - - - - - - - - - - - - - - - - - - - - - - - - - - - - - -
-
-<<<<<<< HEAD
-  PermutationMatrices := proc(
-    r::{Vector},
-    c::{Vector},
-    $)
-=======
-  GetDegree :=  proc( A::Matrix, $ )
+    GetDegree :=  proc( A::Matrix, $ )
     local i, j, k, m, n, r, c, ro, co;
     m, n := LinearAlgebra[Dimensions](A);
     r  := Vector[column](m);
@@ -150,16 +146,60 @@
         if A[i,j] <> 0 then
           r[i] := r[i]+1;
           c[j] := c[j]+1;
-        end;
-      end:
-    end:
+        end if;
+      end do;
+    end do;
     return r.co+ro.c;
   end proc;
 
   # - - - - - - - - - - - - - - - - - - - - - - - - - - - - - - - - - - - - - -
 
-  PermutationMatrices := proc( r::{Vector}, c::{Vector}, $ )
->>>>>>> afac9800
+  GetDegree :=  proc(
+    A::{Matrix},
+    $)::{Matrix(nonnegint)};
+
+    description "Get the degree of the matrix <A>.";
+
+    local i, j, k, m, n, r, c, ro, co;
+
+    m, n := LinearAlgebra[Dimensions](A);
+    r  := Vector[column](m);
+    c  := Vector[row](n);
+    ro := Vector[column](m, k -> 1);
+    co := Vector[row](n, k -> 1);
+    for i from 1 to m do
+      for j from 1 to n do
+        if (A[i,j] <> 0) then
+          r[i] := r[i]+1;
+          c[j] := c[j]+1;
+        end if;
+      end do;
+    end do;
+
+    if _nresults = 3 then
+      return r.co+ro.c, r, c;
+    else
+      return r.co+ro.c;
+    end if;
+  end proc:
+
+  # - - - - - - - - - - - - - - - - - - - - - - - - - - - - - - - - - - - - - -
+
+  Spy := proc(
+    A::{Matrix},
+    $)::{anything};
+
+    description "Plot of non-zero values of the matrix <A>.";
+
+    return plots:-sparsematrixplot(A, 'matrixview');
+  end proc;
+
+  # - - - - - - - - - - - - - - - - - - - - - - - - - - - - - - - - - - - - - -
+
+  PermutationMatrices := proc(
+    r::{Vector(nonnegint)},
+    c::{Vector(nonnegint)},
+    $)
 
     description "Compute the LU decomposition premutation matrices provided "
       "the rows pivot vector <r> and the columns pivot vector <c>.";
@@ -210,6 +250,22 @@
     description "Disable the verbosity of the package.";
 
     LULEM:-Verbose := false;
+    return NULL;
+  end proc:
+
+  # - - - - - - - - - - - - - - - - - - - - - - - - - - - - - - - - - - - - - -
+
+  SetTimeLimit := proc(
+    x::{numeric},
+    $)::{nothing};
+
+    description "Set the time limit of the package to <x>.";
+
+    if (x < 0) then
+      error "LULEM::SetTimeLimit(...): time limit must be a non-negative number.";
+    end if;
+
+    LULEM:-TimeLimit := x;
     return NULL;
   end proc:
 
@@ -262,11 +318,11 @@
 
   # - - - - - - - - - - - - - - - - - - - - - - - - - - - - - - - - - - - - - -
 
-  $include "./lib/LULEM_Pivoting.mpl"
-  $include "./lib/LULEM_LU.mpl"
-  $include "./lib/LULEM_FFLU.mpl"
-  $include "./lib/LULEM_QR.mpl"
-  $include "./lib/LULEM_QR2.mpl"
+$include "./lib/LULEM_Pivoting.mpl"
+$include "./lib/LULEM_LU.mpl"
+$include "./lib/LULEM_FFLU.mpl"
+$include "./lib/LULEM_QR.mpl"
+$include "./lib/LULEM_QR2.mpl"
 
   # - - - - - - - - - - - - - - - - - - - - - - - - - - - - - - - - - - - - - -
 
